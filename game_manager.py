--- conflicted
+++ resolved
@@ -43,16 +43,11 @@
             else:
                 # Handle game input
                 pose_data = self.input_module.process_pose(frame)
-<<<<<<< HEAD
-                self.current_game.update(pose_data)  # dt handled internally
-=======
-                self.current_game.update(pose_data, 0)  # dt handled internally
-                
-                # Handle key for games if method exists
-                if hasattr(self.current_game, 'handle_key'):
-                    self.current_game.handle_key(key)
-                
->>>>>>> 2265c701
+self.current_game.update(pose_data, 0) # dt handled internally
+   
+# Handle key for games if method exists
+if hasattr(self.current_game, 'handle_key'):
+    self.current_game.handle_key(key)
                 frame = self.current_game.render(frame if frame is not None else np.zeros((1080, 1920, 3), dtype=np.uint8))
                 
                 if key == ord('q'):
